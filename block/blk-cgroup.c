/*
 * Common Block IO controller cgroup interface
 *
 * Based on ideas and code from CFQ, CFS and BFQ:
 * Copyright (C) 2003 Jens Axboe <axboe@kernel.dk>
 *
 * Copyright (C) 2008 Fabio Checconi <fabio@gandalf.sssup.it>
 *		      Paolo Valente <paolo.valente@unimore.it>
 *
 * Copyright (C) 2009 Vivek Goyal <vgoyal@redhat.com>
 * 	              Nauman Rafique <nauman@google.com>
 */
#include <linux/ioprio.h>
#include <linux/kdev_t.h>
#include <linux/module.h>
#include <linux/err.h>
#include <linux/blkdev.h>
#include <linux/slab.h>
#include <linux/genhd.h>
#include <linux/delay.h>
#include <linux/atomic.h>
#include "blk-cgroup.h"
#include "blk.h"

#define MAX_KEY_LEN 100

static DEFINE_MUTEX(blkcg_pol_mutex);

struct blkcg blkcg_root = { .cfq_weight = 2 * CFQ_WEIGHT_DEFAULT,
			    .cfq_leaf_weight = 2 * CFQ_WEIGHT_DEFAULT, };
EXPORT_SYMBOL_GPL(blkcg_root);

static struct blkcg_policy *blkcg_policy[BLKCG_MAX_POLS];

static struct blkcg_gq *__blkg_lookup(struct blkcg *blkcg,
				      struct request_queue *q, bool update_hint);

/**
 * blkg_for_each_descendant_pre - pre-order walk of a blkg's descendants
 * @d_blkg: loop cursor pointing to the current descendant
 * @pos_cgrp: used for iteration
 * @p_blkg: target blkg to walk descendants of
 *
 * Walk @c_blkg through the descendants of @p_blkg.  Must be used with RCU
 * read locked.  If called under either blkcg or queue lock, the iteration
 * is guaranteed to include all and only online blkgs.  The caller may
 * update @pos_cgrp by calling cgroup_rightmost_descendant() to skip
 * subtree.
 */
#define blkg_for_each_descendant_pre(d_blkg, pos_cgrp, p_blkg)		\
	cgroup_for_each_descendant_pre((pos_cgrp), (p_blkg)->blkcg->css.cgroup) \
		if (((d_blkg) = __blkg_lookup(cgroup_to_blkcg(pos_cgrp), \
					      (p_blkg)->q, false)))

static bool blkcg_policy_enabled(struct request_queue *q,
				 const struct blkcg_policy *pol)
{
	return pol && test_bit(pol->plid, q->blkcg_pols);
}

/**
 * blkg_free - free a blkg
 * @blkg: blkg to free
 *
 * Free @blkg which may be partially allocated.
 */
static void blkg_free(struct blkcg_gq *blkg)
{
	int i;

	if (!blkg)
		return;

	for (i = 0; i < BLKCG_MAX_POLS; i++) {
		struct blkcg_policy *pol = blkcg_policy[i];
		struct blkg_policy_data *pd = blkg->pd[i];

		if (!pd)
			continue;

		if (pol && pol->pd_exit_fn)
			pol->pd_exit_fn(blkg);

		kfree(pd);
	}

	blk_exit_rl(&blkg->rl);
	kfree(blkg);
}

/**
 * blkg_alloc - allocate a blkg
 * @blkcg: block cgroup the new blkg is associated with
 * @q: request_queue the new blkg is associated with
 * @gfp_mask: allocation mask to use
 *
 * Allocate a new blkg assocating @blkcg and @q.
 */
static struct blkcg_gq *blkg_alloc(struct blkcg *blkcg, struct request_queue *q,
				   gfp_t gfp_mask)
{
	struct blkcg_gq *blkg;
	int i;

	/* alloc and init base part */
	blkg = kzalloc_node(sizeof(*blkg), gfp_mask, q->node);
	if (!blkg)
		return NULL;

	blkg->q = q;
	INIT_LIST_HEAD(&blkg->q_node);
	blkg->blkcg = blkcg;
	blkg->refcnt = 1;

	/* root blkg uses @q->root_rl, init rl only for !root blkgs */
	if (blkcg != &blkcg_root) {
		if (blk_init_rl(&blkg->rl, q, gfp_mask))
			goto err_free;
		blkg->rl.blkg = blkg;
	}

	for (i = 0; i < BLKCG_MAX_POLS; i++) {
		struct blkcg_policy *pol = blkcg_policy[i];
		struct blkg_policy_data *pd;

		if (!blkcg_policy_enabled(q, pol))
			continue;

		/* alloc per-policy data and attach it to blkg */
		pd = kzalloc_node(pol->pd_size, gfp_mask, q->node);
		if (!pd)
			goto err_free;

		blkg->pd[i] = pd;
		pd->blkg = blkg;
		pd->plid = i;

		/* invoke per-policy init */
		if (pol->pd_init_fn)
			pol->pd_init_fn(blkg);
	}

	return blkg;

err_free:
	blkg_free(blkg);
	return NULL;
}

/**
 * __blkg_lookup - internal version of blkg_lookup()
 * @blkcg: blkcg of interest
 * @q: request_queue of interest
 * @update_hint: whether to update lookup hint with the result or not
 *
 * This is internal version and shouldn't be used by policy
 * implementations.  Looks up blkgs for the @blkcg - @q pair regardless of
 * @q's bypass state.  If @update_hint is %true, the caller should be
 * holding @q->queue_lock and lookup hint is updated on success.
 */
static struct blkcg_gq *__blkg_lookup(struct blkcg *blkcg,
				      struct request_queue *q, bool update_hint)
{
	struct blkcg_gq *blkg;

	blkg = rcu_dereference(blkcg->blkg_hint);
	if (blkg && blkg->q == q)
		return blkg;

	/*
	 * Hint didn't match.  Look up from the radix tree.  Note that the
	 * hint can only be updated under queue_lock as otherwise @blkg
	 * could have already been removed from blkg_tree.  The caller is
	 * responsible for grabbing queue_lock if @update_hint.
	 */
	blkg = radix_tree_lookup(&blkcg->blkg_tree, q->id);
	if (blkg && blkg->q == q) {
		if (update_hint) {
			lockdep_assert_held(q->queue_lock);
			rcu_assign_pointer(blkcg->blkg_hint, blkg);
		}
		return blkg;
	}

	return NULL;
}

/**
 * blkg_lookup - lookup blkg for the specified blkcg - q pair
 * @blkcg: blkcg of interest
 * @q: request_queue of interest
 *
 * Lookup blkg for the @blkcg - @q pair.  This function should be called
 * under RCU read lock and is guaranteed to return %NULL if @q is bypassing
 * - see blk_queue_bypass_start() for details.
 */
struct blkcg_gq *blkg_lookup(struct blkcg *blkcg, struct request_queue *q)
{
	WARN_ON_ONCE(!rcu_read_lock_held());

	if (unlikely(blk_queue_bypass(q)))
		return NULL;
	return __blkg_lookup(blkcg, q, false);
}
EXPORT_SYMBOL_GPL(blkg_lookup);

/*
 * If @new_blkg is %NULL, this function tries to allocate a new one as
 * necessary using %GFP_ATOMIC.  @new_blkg is always consumed on return.
 */
static struct blkcg_gq *blkg_create(struct blkcg *blkcg,
				    struct request_queue *q,
				    struct blkcg_gq *new_blkg)
{
	struct blkcg_gq *blkg;
	int i, ret;

	WARN_ON_ONCE(!rcu_read_lock_held());
	lockdep_assert_held(q->queue_lock);

	/* blkg holds a reference to blkcg */
	if (!css_tryget(&blkcg->css)) {
		ret = -EINVAL;
		goto err_free_blkg;
	}

	/* allocate */
	if (!new_blkg) {
		new_blkg = blkg_alloc(blkcg, q, GFP_ATOMIC);
		if (unlikely(!new_blkg)) {
			ret = -ENOMEM;
			goto err_put_css;
		}
	}
	blkg = new_blkg;

	/* link parent and insert */
	if (blkcg_parent(blkcg)) {
		blkg->parent = __blkg_lookup(blkcg_parent(blkcg), q, false);
		if (WARN_ON_ONCE(!blkg->parent)) {
			blkg = ERR_PTR(-EINVAL);
			goto err_put_css;
		}
		blkg_get(blkg->parent);
	}

	spin_lock(&blkcg->lock);
	ret = radix_tree_insert(&blkcg->blkg_tree, q->id, blkg);
	if (likely(!ret)) {
		hlist_add_head_rcu(&blkg->blkcg_node, &blkcg->blkg_list);
		list_add(&blkg->q_node, &q->blkg_list);

		for (i = 0; i < BLKCG_MAX_POLS; i++) {
			struct blkcg_policy *pol = blkcg_policy[i];

			if (blkg->pd[i] && pol->pd_online_fn)
				pol->pd_online_fn(blkg);
		}
	}
	blkg->online = true;
	spin_unlock(&blkcg->lock);

	if (!ret)
		return blkg;

	/* @blkg failed fully initialized, use the usual release path */
	blkg_put(blkg);
	return ERR_PTR(ret);

err_put_css:
	css_put(&blkcg->css);
err_free_blkg:
	blkg_free(new_blkg);
	return ERR_PTR(ret);
}

/**
 * blkg_lookup_create - lookup blkg, try to create one if not there
 * @blkcg: blkcg of interest
 * @q: request_queue of interest
 *
 * Lookup blkg for the @blkcg - @q pair.  If it doesn't exist, try to
 * create one.  blkg creation is performed recursively from blkcg_root such
 * that all non-root blkg's have access to the parent blkg.  This function
 * should be called under RCU read lock and @q->queue_lock.
 *
 * Returns pointer to the looked up or created blkg on success, ERR_PTR()
 * value on error.  If @q is dead, returns ERR_PTR(-EINVAL).  If @q is not
 * dead and bypassing, returns ERR_PTR(-EBUSY).
 */
struct blkcg_gq *blkg_lookup_create(struct blkcg *blkcg,
				    struct request_queue *q)
{
	struct blkcg_gq *blkg;

	WARN_ON_ONCE(!rcu_read_lock_held());
	lockdep_assert_held(q->queue_lock);

	/*
	 * This could be the first entry point of blkcg implementation and
	 * we shouldn't allow anything to go through for a bypassing queue.
	 */
	if (unlikely(blk_queue_bypass(q)))
		return ERR_PTR(blk_queue_dying(q) ? -EINVAL : -EBUSY);

	blkg = __blkg_lookup(blkcg, q, true);
	if (blkg)
		return blkg;

	/*
	 * Create blkgs walking down from blkcg_root to @blkcg, so that all
	 * non-root blkgs have access to their parents.
	 */
	while (true) {
		struct blkcg *pos = blkcg;
		struct blkcg *parent = blkcg_parent(blkcg);

		while (parent && !__blkg_lookup(parent, q, false)) {
			pos = parent;
			parent = blkcg_parent(parent);
		}

		blkg = blkg_create(pos, q, NULL);
		if (pos == blkcg || IS_ERR(blkg))
			return blkg;
	}
}
EXPORT_SYMBOL_GPL(blkg_lookup_create);

static void blkg_destroy(struct blkcg_gq *blkg)
{
	struct blkcg *blkcg = blkg->blkcg;
	int i;

	lockdep_assert_held(blkg->q->queue_lock);
	lockdep_assert_held(&blkcg->lock);

	/* Something wrong if we are trying to remove same group twice */
	WARN_ON_ONCE(list_empty(&blkg->q_node));
	WARN_ON_ONCE(hlist_unhashed(&blkg->blkcg_node));

	for (i = 0; i < BLKCG_MAX_POLS; i++) {
		struct blkcg_policy *pol = blkcg_policy[i];

		if (blkg->pd[i] && pol->pd_offline_fn)
			pol->pd_offline_fn(blkg);
	}
	blkg->online = false;

	radix_tree_delete(&blkcg->blkg_tree, blkg->q->id);
	list_del_init(&blkg->q_node);
	hlist_del_init_rcu(&blkg->blkcg_node);

	/*
	 * Both setting lookup hint to and clearing it from @blkg are done
	 * under queue_lock.  If it's not pointing to @blkg now, it never
	 * will.  Hint assignment itself can race safely.
	 */
	if (rcu_dereference_raw(blkcg->blkg_hint) == blkg)
		rcu_assign_pointer(blkcg->blkg_hint, NULL);

	/*
	 * Put the reference taken at the time of creation so that when all
	 * queues are gone, group can be destroyed.
	 */
	blkg_put(blkg);
}

/**
 * blkg_destroy_all - destroy all blkgs associated with a request_queue
 * @q: request_queue of interest
 *
 * Destroy all blkgs associated with @q.
 */
static void blkg_destroy_all(struct request_queue *q)
{
	struct blkcg_gq *blkg, *n;

	lockdep_assert_held(q->queue_lock);

	list_for_each_entry_safe(blkg, n, &q->blkg_list, q_node) {
		struct blkcg *blkcg = blkg->blkcg;

		spin_lock(&blkcg->lock);
		blkg_destroy(blkg);
		spin_unlock(&blkcg->lock);
	}

	/*
	 * root blkg is destroyed.  Just clear the pointer since
	 * root_rl does not take reference on root blkg.
	 */
	q->root_blkg = NULL;
	q->root_rl.blkg = NULL;
}

static void blkg_rcu_free(struct rcu_head *rcu_head)
{
	blkg_free(container_of(rcu_head, struct blkcg_gq, rcu_head));
}

void __blkg_release(struct blkcg_gq *blkg)
{
	/* release the blkcg and parent blkg refs this blkg has been holding */
	css_put(&blkg->blkcg->css);
	if (blkg->parent)
		blkg_put(blkg->parent);

	/*
	 * A group is freed in rcu manner. But having an rcu lock does not
	 * mean that one can access all the fields of blkg and assume these
	 * are valid. For example, don't try to follow throtl_data and
	 * request queue links.
	 *
	 * Having a reference to blkg under an rcu allows acess to only
	 * values local to groups like group stats and group rate limits
	 */
	call_rcu(&blkg->rcu_head, blkg_rcu_free);
}
EXPORT_SYMBOL_GPL(__blkg_release);

/*
 * The next function used by blk_queue_for_each_rl().  It's a bit tricky
 * because the root blkg uses @q->root_rl instead of its own rl.
 */
struct request_list *__blk_queue_next_rl(struct request_list *rl,
					 struct request_queue *q)
{
	struct list_head *ent;
	struct blkcg_gq *blkg;

	/*
	 * Determine the current blkg list_head.  The first entry is
	 * root_rl which is off @q->blkg_list and mapped to the head.
	 */
	if (rl == &q->root_rl) {
		ent = &q->blkg_list;
		/* There are no more block groups, hence no request lists */
		if (list_empty(ent))
			return NULL;
	} else {
		blkg = container_of(rl, struct blkcg_gq, rl);
		ent = &blkg->q_node;
	}

	/* walk to the next list_head, skip root blkcg */
	ent = ent->next;
	if (ent == &q->root_blkg->q_node)
		ent = ent->next;
	if (ent == &q->blkg_list)
		return NULL;

	blkg = container_of(ent, struct blkcg_gq, q_node);
	return &blkg->rl;
}

static int blkcg_reset_stats(struct cgroup *cgroup, struct cftype *cftype,
			     u64 val)
{
	struct blkcg *blkcg = cgroup_to_blkcg(cgroup);
	struct blkcg_gq *blkg;
	int i;

	mutex_lock(&blkcg_pol_mutex);
	spin_lock_irq(&blkcg->lock);

	/*
	 * Note that stat reset is racy - it doesn't synchronize against
	 * stat updates.  This is a debug feature which shouldn't exist
	 * anyway.  If you get hit by a race, retry.
	 */
	hlist_for_each_entry(blkg, &blkcg->blkg_list, blkcg_node) {
		for (i = 0; i < BLKCG_MAX_POLS; i++) {
			struct blkcg_policy *pol = blkcg_policy[i];

			if (blkcg_policy_enabled(blkg->q, pol) &&
			    pol->pd_reset_stats_fn)
				pol->pd_reset_stats_fn(blkg);
		}
	}

	spin_unlock_irq(&blkcg->lock);
	mutex_unlock(&blkcg_pol_mutex);
	return 0;
}

static const char *blkg_dev_name(struct blkcg_gq *blkg)
{
	/* some drivers (floppy) instantiate a queue w/o disk registered */
	if (blkg->q->backing_dev_info.dev)
		return dev_name(blkg->q->backing_dev_info.dev);
	return NULL;
}

/**
 * blkcg_print_blkgs - helper for printing per-blkg data
 * @sf: seq_file to print to
 * @blkcg: blkcg of interest
 * @prfill: fill function to print out a blkg
 * @pol: policy in question
 * @data: data to be passed to @prfill
 * @show_total: to print out sum of prfill return values or not
 *
 * This function invokes @prfill on each blkg of @blkcg if pd for the
 * policy specified by @pol exists.  @prfill is invoked with @sf, the
 * policy data and @data and the matching queue lock held.  If @show_total
 * is %true, the sum of the return values from @prfill is printed with
 * "Total" label at the end.
 *
 * This is to be used to construct print functions for
 * cftype->read_seq_string method.
 */
void blkcg_print_blkgs(struct seq_file *sf, struct blkcg *blkcg,
		       u64 (*prfill)(struct seq_file *,
				     struct blkg_policy_data *, int),
		       const struct blkcg_policy *pol, int data,
		       bool show_total)
{
	struct blkcg_gq *blkg;
	u64 total = 0;

<<<<<<< HEAD
	spin_lock_irq(&blkcg->lock);
	hlist_for_each_entry(blkg, &blkcg->blkg_list, blkcg_node)
=======
	rcu_read_lock();
	hlist_for_each_entry_rcu(blkg, n, &blkcg->blkg_list, blkcg_node) {
		spin_lock_irq(blkg->q->queue_lock);
>>>>>>> de33127d
		if (blkcg_policy_enabled(blkg->q, pol))
			total += prfill(sf, blkg->pd[pol->plid], data);
		spin_unlock_irq(blkg->q->queue_lock);
	}
	rcu_read_unlock();

	if (show_total)
		seq_printf(sf, "Total %llu\n", (unsigned long long)total);
}
EXPORT_SYMBOL_GPL(blkcg_print_blkgs);

/**
 * __blkg_prfill_u64 - prfill helper for a single u64 value
 * @sf: seq_file to print to
 * @pd: policy private data of interest
 * @v: value to print
 *
 * Print @v to @sf for the device assocaited with @pd.
 */
u64 __blkg_prfill_u64(struct seq_file *sf, struct blkg_policy_data *pd, u64 v)
{
	const char *dname = blkg_dev_name(pd->blkg);

	if (!dname)
		return 0;

	seq_printf(sf, "%s %llu\n", dname, (unsigned long long)v);
	return v;
}
EXPORT_SYMBOL_GPL(__blkg_prfill_u64);

/**
 * __blkg_prfill_rwstat - prfill helper for a blkg_rwstat
 * @sf: seq_file to print to
 * @pd: policy private data of interest
 * @rwstat: rwstat to print
 *
 * Print @rwstat to @sf for the device assocaited with @pd.
 */
u64 __blkg_prfill_rwstat(struct seq_file *sf, struct blkg_policy_data *pd,
			 const struct blkg_rwstat *rwstat)
{
	static const char *rwstr[] = {
		[BLKG_RWSTAT_READ]	= "Read",
		[BLKG_RWSTAT_WRITE]	= "Write",
		[BLKG_RWSTAT_SYNC]	= "Sync",
		[BLKG_RWSTAT_ASYNC]	= "Async",
	};
	const char *dname = blkg_dev_name(pd->blkg);
	u64 v;
	int i;

	if (!dname)
		return 0;

	for (i = 0; i < BLKG_RWSTAT_NR; i++)
		seq_printf(sf, "%s %s %llu\n", dname, rwstr[i],
			   (unsigned long long)rwstat->cnt[i]);

	v = rwstat->cnt[BLKG_RWSTAT_READ] + rwstat->cnt[BLKG_RWSTAT_WRITE];
	seq_printf(sf, "%s Total %llu\n", dname, (unsigned long long)v);
	return v;
}
EXPORT_SYMBOL_GPL(__blkg_prfill_rwstat);

/**
 * blkg_prfill_stat - prfill callback for blkg_stat
 * @sf: seq_file to print to
 * @pd: policy private data of interest
 * @off: offset to the blkg_stat in @pd
 *
 * prfill callback for printing a blkg_stat.
 */
u64 blkg_prfill_stat(struct seq_file *sf, struct blkg_policy_data *pd, int off)
{
	return __blkg_prfill_u64(sf, pd, blkg_stat_read((void *)pd + off));
}
EXPORT_SYMBOL_GPL(blkg_prfill_stat);

/**
 * blkg_prfill_rwstat - prfill callback for blkg_rwstat
 * @sf: seq_file to print to
 * @pd: policy private data of interest
 * @off: offset to the blkg_rwstat in @pd
 *
 * prfill callback for printing a blkg_rwstat.
 */
u64 blkg_prfill_rwstat(struct seq_file *sf, struct blkg_policy_data *pd,
		       int off)
{
	struct blkg_rwstat rwstat = blkg_rwstat_read((void *)pd + off);

	return __blkg_prfill_rwstat(sf, pd, &rwstat);
}
EXPORT_SYMBOL_GPL(blkg_prfill_rwstat);

/**
 * blkg_stat_recursive_sum - collect hierarchical blkg_stat
 * @pd: policy private data of interest
 * @off: offset to the blkg_stat in @pd
 *
 * Collect the blkg_stat specified by @off from @pd and all its online
 * descendants and return the sum.  The caller must be holding the queue
 * lock for online tests.
 */
u64 blkg_stat_recursive_sum(struct blkg_policy_data *pd, int off)
{
	struct blkcg_policy *pol = blkcg_policy[pd->plid];
	struct blkcg_gq *pos_blkg;
	struct cgroup *pos_cgrp;
	u64 sum;

	lockdep_assert_held(pd->blkg->q->queue_lock);

	sum = blkg_stat_read((void *)pd + off);

	rcu_read_lock();
	blkg_for_each_descendant_pre(pos_blkg, pos_cgrp, pd_to_blkg(pd)) {
		struct blkg_policy_data *pos_pd = blkg_to_pd(pos_blkg, pol);
		struct blkg_stat *stat = (void *)pos_pd + off;

		if (pos_blkg->online)
			sum += blkg_stat_read(stat);
	}
	rcu_read_unlock();

	return sum;
}
EXPORT_SYMBOL_GPL(blkg_stat_recursive_sum);

/**
 * blkg_rwstat_recursive_sum - collect hierarchical blkg_rwstat
 * @pd: policy private data of interest
 * @off: offset to the blkg_stat in @pd
 *
 * Collect the blkg_rwstat specified by @off from @pd and all its online
 * descendants and return the sum.  The caller must be holding the queue
 * lock for online tests.
 */
struct blkg_rwstat blkg_rwstat_recursive_sum(struct blkg_policy_data *pd,
					     int off)
{
	struct blkcg_policy *pol = blkcg_policy[pd->plid];
	struct blkcg_gq *pos_blkg;
	struct cgroup *pos_cgrp;
	struct blkg_rwstat sum;
	int i;

	lockdep_assert_held(pd->blkg->q->queue_lock);

	sum = blkg_rwstat_read((void *)pd + off);

	rcu_read_lock();
	blkg_for_each_descendant_pre(pos_blkg, pos_cgrp, pd_to_blkg(pd)) {
		struct blkg_policy_data *pos_pd = blkg_to_pd(pos_blkg, pol);
		struct blkg_rwstat *rwstat = (void *)pos_pd + off;
		struct blkg_rwstat tmp;

		if (!pos_blkg->online)
			continue;

		tmp = blkg_rwstat_read(rwstat);

		for (i = 0; i < BLKG_RWSTAT_NR; i++)
			sum.cnt[i] += tmp.cnt[i];
	}
	rcu_read_unlock();

	return sum;
}
EXPORT_SYMBOL_GPL(blkg_rwstat_recursive_sum);

/**
 * blkg_conf_prep - parse and prepare for per-blkg config update
 * @blkcg: target block cgroup
 * @pol: target policy
 * @input: input string
 * @ctx: blkg_conf_ctx to be filled
 *
 * Parse per-blkg config update from @input and initialize @ctx with the
 * result.  @ctx->blkg points to the blkg to be updated and @ctx->v the new
 * value.  This function returns with RCU read lock and queue lock held and
 * must be paired with blkg_conf_finish().
 */
int blkg_conf_prep(struct blkcg *blkcg, const struct blkcg_policy *pol,
		   const char *input, struct blkg_conf_ctx *ctx)
	__acquires(rcu) __acquires(disk->queue->queue_lock)
{
	struct gendisk *disk;
	struct blkcg_gq *blkg;
	unsigned int major, minor;
	unsigned long long v;
	int part, ret;

	if (sscanf(input, "%u:%u %llu", &major, &minor, &v) != 3)
		return -EINVAL;

	disk = get_gendisk(MKDEV(major, minor), &part);
	if (!disk || part)
		return -EINVAL;

	rcu_read_lock();
	spin_lock_irq(disk->queue->queue_lock);

	if (blkcg_policy_enabled(disk->queue, pol))
		blkg = blkg_lookup_create(blkcg, disk->queue);
	else
		blkg = ERR_PTR(-EINVAL);

	if (IS_ERR(blkg)) {
		ret = PTR_ERR(blkg);
		rcu_read_unlock();
		spin_unlock_irq(disk->queue->queue_lock);
		put_disk(disk);
		/*
		 * If queue was bypassing, we should retry.  Do so after a
		 * short msleep().  It isn't strictly necessary but queue
		 * can be bypassing for some time and it's always nice to
		 * avoid busy looping.
		 */
		if (ret == -EBUSY) {
			msleep(10);
			ret = restart_syscall();
		}
		return ret;
	}

	ctx->disk = disk;
	ctx->blkg = blkg;
	ctx->v = v;
	return 0;
}
EXPORT_SYMBOL_GPL(blkg_conf_prep);

/**
 * blkg_conf_finish - finish up per-blkg config update
 * @ctx: blkg_conf_ctx intiailized by blkg_conf_prep()
 *
 * Finish up after per-blkg config update.  This function must be paired
 * with blkg_conf_prep().
 */
void blkg_conf_finish(struct blkg_conf_ctx *ctx)
	__releases(ctx->disk->queue->queue_lock) __releases(rcu)
{
	spin_unlock_irq(ctx->disk->queue->queue_lock);
	rcu_read_unlock();
	put_disk(ctx->disk);
}
EXPORT_SYMBOL_GPL(blkg_conf_finish);

struct cftype blkcg_files[] = {
	{
		.name = "reset_stats",
		.write_u64 = blkcg_reset_stats,
	},
	{ }	/* terminate */
};

/**
 * blkcg_css_offline - cgroup css_offline callback
 * @cgroup: cgroup of interest
 *
 * This function is called when @cgroup is about to go away and responsible
 * for shooting down all blkgs associated with @cgroup.  blkgs should be
 * removed while holding both q and blkcg locks.  As blkcg lock is nested
 * inside q lock, this function performs reverse double lock dancing.
 *
 * This is the blkcg counterpart of ioc_release_fn().
 */
static void blkcg_css_offline(struct cgroup *cgroup)
{
	struct blkcg *blkcg = cgroup_to_blkcg(cgroup);

	spin_lock_irq(&blkcg->lock);

	while (!hlist_empty(&blkcg->blkg_list)) {
		struct blkcg_gq *blkg = hlist_entry(blkcg->blkg_list.first,
						struct blkcg_gq, blkcg_node);
		struct request_queue *q = blkg->q;

		if (spin_trylock(q->queue_lock)) {
			blkg_destroy(blkg);
			spin_unlock(q->queue_lock);
		} else {
			spin_unlock_irq(&blkcg->lock);
			cpu_relax();
			spin_lock_irq(&blkcg->lock);
		}
	}

	spin_unlock_irq(&blkcg->lock);
}

static void blkcg_css_free(struct cgroup *cgroup)
{
	struct blkcg *blkcg = cgroup_to_blkcg(cgroup);

	if (blkcg != &blkcg_root)
		kfree(blkcg);
}

static struct cgroup_subsys_state *blkcg_css_alloc(struct cgroup *cgroup)
{
	static atomic64_t id_seq = ATOMIC64_INIT(0);
	struct blkcg *blkcg;
	struct cgroup *parent = cgroup->parent;

	if (!parent) {
		blkcg = &blkcg_root;
		goto done;
	}

	blkcg = kzalloc(sizeof(*blkcg), GFP_KERNEL);
	if (!blkcg)
		return ERR_PTR(-ENOMEM);

	blkcg->cfq_weight = CFQ_WEIGHT_DEFAULT;
	blkcg->cfq_leaf_weight = CFQ_WEIGHT_DEFAULT;
	blkcg->id = atomic64_inc_return(&id_seq); /* root is 0, start from 1 */
done:
	spin_lock_init(&blkcg->lock);
	INIT_RADIX_TREE(&blkcg->blkg_tree, GFP_ATOMIC);
	INIT_HLIST_HEAD(&blkcg->blkg_list);

	return &blkcg->css;
}

/**
 * blkcg_init_queue - initialize blkcg part of request queue
 * @q: request_queue to initialize
 *
 * Called from blk_alloc_queue_node(). Responsible for initializing blkcg
 * part of new request_queue @q.
 *
 * RETURNS:
 * 0 on success, -errno on failure.
 */
int blkcg_init_queue(struct request_queue *q)
{
	might_sleep();

	return blk_throtl_init(q);
}

/**
 * blkcg_drain_queue - drain blkcg part of request_queue
 * @q: request_queue to drain
 *
 * Called from blk_drain_queue().  Responsible for draining blkcg part.
 */
void blkcg_drain_queue(struct request_queue *q)
{
	lockdep_assert_held(q->queue_lock);

	blk_throtl_drain(q);
}

/**
 * blkcg_exit_queue - exit and release blkcg part of request_queue
 * @q: request_queue being released
 *
 * Called from blk_release_queue().  Responsible for exiting blkcg part.
 */
void blkcg_exit_queue(struct request_queue *q)
{
	spin_lock_irq(q->queue_lock);
	blkg_destroy_all(q);
	spin_unlock_irq(q->queue_lock);

	blk_throtl_exit(q);
}

/*
 * We cannot support shared io contexts, as we have no mean to support
 * two tasks with the same ioc in two different groups without major rework
 * of the main cic data structures.  For now we allow a task to change
 * its cgroup only if it's the only owner of its ioc.
 */
static int blkcg_can_attach(struct cgroup *cgrp, struct cgroup_taskset *tset)
{
	struct task_struct *task;
	struct io_context *ioc;
	int ret = 0;

	/* task_lock() is needed to avoid races with exit_io_context() */
	cgroup_taskset_for_each(task, cgrp, tset) {
		task_lock(task);
		ioc = task->io_context;
		if (ioc && atomic_read(&ioc->nr_tasks) > 1)
			ret = -EINVAL;
		task_unlock(task);
		if (ret)
			break;
	}
	return ret;
}

struct cgroup_subsys blkio_subsys = {
	.name = "blkio",
	.css_alloc = blkcg_css_alloc,
	.css_offline = blkcg_css_offline,
	.css_free = blkcg_css_free,
	.can_attach = blkcg_can_attach,
	.subsys_id = blkio_subsys_id,
	.base_cftypes = blkcg_files,
	.module = THIS_MODULE,

	/*
	 * blkio subsystem is utterly broken in terms of hierarchy support.
	 * It treats all cgroups equally regardless of where they're
	 * located in the hierarchy - all cgroups are treated as if they're
	 * right below the root.  Fix it and remove the following.
	 */
	.broken_hierarchy = true,
};
EXPORT_SYMBOL_GPL(blkio_subsys);

/**
 * blkcg_activate_policy - activate a blkcg policy on a request_queue
 * @q: request_queue of interest
 * @pol: blkcg policy to activate
 *
 * Activate @pol on @q.  Requires %GFP_KERNEL context.  @q goes through
 * bypass mode to populate its blkgs with policy_data for @pol.
 *
 * Activation happens with @q bypassed, so nobody would be accessing blkgs
 * from IO path.  Update of each blkg is protected by both queue and blkcg
 * locks so that holding either lock and testing blkcg_policy_enabled() is
 * always enough for dereferencing policy data.
 *
 * The caller is responsible for synchronizing [de]activations and policy
 * [un]registerations.  Returns 0 on success, -errno on failure.
 */
int blkcg_activate_policy(struct request_queue *q,
			  const struct blkcg_policy *pol)
{
	LIST_HEAD(pds);
	struct blkcg_gq *blkg, *new_blkg;
	struct blkg_policy_data *pd, *n;
	int cnt = 0, ret;
	bool preloaded;

	if (blkcg_policy_enabled(q, pol))
		return 0;

	/* preallocations for root blkg */
	new_blkg = blkg_alloc(&blkcg_root, q, GFP_KERNEL);
	if (!new_blkg)
		return -ENOMEM;

	preloaded = !radix_tree_preload(GFP_KERNEL);

	blk_queue_bypass_start(q);

	/*
	 * Make sure the root blkg exists and count the existing blkgs.  As
	 * @q is bypassing at this point, blkg_lookup_create() can't be
	 * used.  Open code it.
	 */
	spin_lock_irq(q->queue_lock);

	rcu_read_lock();
	blkg = __blkg_lookup(&blkcg_root, q, false);
	if (blkg)
		blkg_free(new_blkg);
	else
		blkg = blkg_create(&blkcg_root, q, new_blkg);
	rcu_read_unlock();

	if (preloaded)
		radix_tree_preload_end();

	if (IS_ERR(blkg)) {
		ret = PTR_ERR(blkg);
		goto out_unlock;
	}
	q->root_blkg = blkg;
	q->root_rl.blkg = blkg;

	list_for_each_entry(blkg, &q->blkg_list, q_node)
		cnt++;

	spin_unlock_irq(q->queue_lock);

	/* allocate policy_data for all existing blkgs */
	while (cnt--) {
		pd = kzalloc_node(pol->pd_size, GFP_KERNEL, q->node);
		if (!pd) {
			ret = -ENOMEM;
			goto out_free;
		}
		list_add_tail(&pd->alloc_node, &pds);
	}

	/*
	 * Install the allocated pds.  With @q bypassing, no new blkg
	 * should have been created while the queue lock was dropped.
	 */
	spin_lock_irq(q->queue_lock);

	list_for_each_entry(blkg, &q->blkg_list, q_node) {
		if (WARN_ON(list_empty(&pds))) {
			/* umm... this shouldn't happen, just abort */
			ret = -ENOMEM;
			goto out_unlock;
		}
		pd = list_first_entry(&pds, struct blkg_policy_data, alloc_node);
		list_del_init(&pd->alloc_node);

		/* grab blkcg lock too while installing @pd on @blkg */
		spin_lock(&blkg->blkcg->lock);

		blkg->pd[pol->plid] = pd;
		pd->blkg = blkg;
		pd->plid = pol->plid;
		pol->pd_init_fn(blkg);

		spin_unlock(&blkg->blkcg->lock);
	}

	__set_bit(pol->plid, q->blkcg_pols);
	ret = 0;
out_unlock:
	spin_unlock_irq(q->queue_lock);
out_free:
	blk_queue_bypass_end(q);
	list_for_each_entry_safe(pd, n, &pds, alloc_node)
		kfree(pd);
	return ret;
}
EXPORT_SYMBOL_GPL(blkcg_activate_policy);

/**
 * blkcg_deactivate_policy - deactivate a blkcg policy on a request_queue
 * @q: request_queue of interest
 * @pol: blkcg policy to deactivate
 *
 * Deactivate @pol on @q.  Follows the same synchronization rules as
 * blkcg_activate_policy().
 */
void blkcg_deactivate_policy(struct request_queue *q,
			     const struct blkcg_policy *pol)
{
	struct blkcg_gq *blkg;

	if (!blkcg_policy_enabled(q, pol))
		return;

	blk_queue_bypass_start(q);
	spin_lock_irq(q->queue_lock);

	__clear_bit(pol->plid, q->blkcg_pols);

	/* if no policy is left, no need for blkgs - shoot them down */
	if (bitmap_empty(q->blkcg_pols, BLKCG_MAX_POLS))
		blkg_destroy_all(q);

	list_for_each_entry(blkg, &q->blkg_list, q_node) {
		/* grab blkcg lock too while removing @pd from @blkg */
		spin_lock(&blkg->blkcg->lock);

		if (pol->pd_offline_fn)
			pol->pd_offline_fn(blkg);
		if (pol->pd_exit_fn)
			pol->pd_exit_fn(blkg);

		kfree(blkg->pd[pol->plid]);
		blkg->pd[pol->plid] = NULL;

		spin_unlock(&blkg->blkcg->lock);
	}

	spin_unlock_irq(q->queue_lock);
	blk_queue_bypass_end(q);
}
EXPORT_SYMBOL_GPL(blkcg_deactivate_policy);

/**
 * blkcg_policy_register - register a blkcg policy
 * @pol: blkcg policy to register
 *
 * Register @pol with blkcg core.  Might sleep and @pol may be modified on
 * successful registration.  Returns 0 on success and -errno on failure.
 */
int blkcg_policy_register(struct blkcg_policy *pol)
{
	int i, ret;

	if (WARN_ON(pol->pd_size < sizeof(struct blkg_policy_data)))
		return -EINVAL;

	mutex_lock(&blkcg_pol_mutex);

	/* find an empty slot */
	ret = -ENOSPC;
	for (i = 0; i < BLKCG_MAX_POLS; i++)
		if (!blkcg_policy[i])
			break;
	if (i >= BLKCG_MAX_POLS)
		goto out_unlock;

	/* register and update blkgs */
	pol->plid = i;
	blkcg_policy[i] = pol;

	/* everything is in place, add intf files for the new policy */
	if (pol->cftypes)
		WARN_ON(cgroup_add_cftypes(&blkio_subsys, pol->cftypes));
	ret = 0;
out_unlock:
	mutex_unlock(&blkcg_pol_mutex);
	return ret;
}
EXPORT_SYMBOL_GPL(blkcg_policy_register);

/**
 * blkcg_policy_unregister - unregister a blkcg policy
 * @pol: blkcg policy to unregister
 *
 * Undo blkcg_policy_register(@pol).  Might sleep.
 */
void blkcg_policy_unregister(struct blkcg_policy *pol)
{
	mutex_lock(&blkcg_pol_mutex);

	if (WARN_ON(blkcg_policy[pol->plid] != pol))
		goto out_unlock;

	/* kill the intf files first */
	if (pol->cftypes)
		cgroup_rm_cftypes(&blkio_subsys, pol->cftypes);

	/* unregister and update blkgs */
	blkcg_policy[pol->plid] = NULL;
out_unlock:
	mutex_unlock(&blkcg_pol_mutex);
}
EXPORT_SYMBOL_GPL(blkcg_policy_unregister);<|MERGE_RESOLUTION|>--- conflicted
+++ resolved
@@ -519,14 +519,9 @@
 	struct blkcg_gq *blkg;
 	u64 total = 0;
 
-<<<<<<< HEAD
-	spin_lock_irq(&blkcg->lock);
-	hlist_for_each_entry(blkg, &blkcg->blkg_list, blkcg_node)
-=======
 	rcu_read_lock();
-	hlist_for_each_entry_rcu(blkg, n, &blkcg->blkg_list, blkcg_node) {
+	hlist_for_each_entry_rcu(blkg, &blkcg->blkg_list, blkcg_node) {
 		spin_lock_irq(blkg->q->queue_lock);
->>>>>>> de33127d
 		if (blkcg_policy_enabled(blkg->q, pol))
 			total += prfill(sf, blkg->pd[pol->plid], data);
 		spin_unlock_irq(blkg->q->queue_lock);
