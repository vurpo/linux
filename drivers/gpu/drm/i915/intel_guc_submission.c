--- conflicted
+++ resolved
@@ -782,12 +782,7 @@
 		}
 
 		rb_erase_cached(&p->node, &execlists->queue);
-<<<<<<< HEAD
-		if (p->priority != I915_PRIORITY_NORMAL)
-			kmem_cache_free(engine->i915->priorities, p);
-=======
 		i915_priolist_free(p);
->>>>>>> 0ecfebd2
 	}
 done:
 	execlists->queue_priority_hint =
@@ -874,8 +869,6 @@
 	 */
 	if (engine->i915->guc.preempt_wq)
 		flush_workqueue(engine->i915->guc.preempt_wq);
-<<<<<<< HEAD
-=======
 }
 
 static void guc_reset(struct intel_engine_cs *engine, bool stalled)
@@ -974,7 +967,6 @@
 
 	GEM_TRACE("%s: depth->%d\n", engine->name,
 		  atomic_read(&execlists->tasklet.count));
->>>>>>> 0ecfebd2
 }
 
 /*
