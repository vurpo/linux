--- conflicted
+++ resolved
@@ -21,8 +21,6 @@
 		stdout-path = "serial0:115200n8";
 	};
 
-<<<<<<< HEAD
-=======
 	ext_osc32k: ext_osc32k_clk {
 		#clock-cells = <0>;
 		compatible = "fixed-clock";
@@ -30,7 +28,6 @@
 		clock-output-names = "ext_osc32k";
 	};
 
->>>>>>> 04d5ce62
 	hdmi_connector: connector {
 		compatible = "hdmi-connector";
 		type = "a";
