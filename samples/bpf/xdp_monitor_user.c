--- conflicted
+++ resolved
@@ -137,83 +137,6 @@
 };
 
 struct stats_record {
-<<<<<<< HEAD
-	struct record xdp_redir[REDIR_RES_MAX];
-	struct record xdp_exception[XDP_ACTION_MAX];
-};
-
-static void stats_print_headers(bool err_only)
-{
-	if (err_only)
-		printf("\n%s\n", __doc_err_only__);
-
-	printf("%-14s %-11s %-10s %-18s %-9s\n",
-	       "ACTION", "result", "pps ", "pps-human-readable", "measure-period");
-}
-
-static double calc_period(struct record *r, struct record *p)
-{
-	double period_ = 0;
-	__u64 period = 0;
-
-	period = r->timestamp - p->timestamp;
-	if (period > 0)
-		period_ = ((double) period / NANOSEC_PER_SEC);
-
-	return period_;
-}
-
-static double calc_pps(struct record *r, struct record *p, double period)
-{
-	__u64 packets = 0;
-	double pps = 0;
-
-	if (period > 0) {
-		packets = r->counter - p->counter;
-		pps = packets / period;
-	}
-	return pps;
-}
-
-static void stats_print(struct stats_record *rec,
-			struct stats_record *prev,
-			bool err_only)
-{
-	double period = 0, pps = 0;
-	struct record *r, *p;
-	int i = 0;
-
-	char *fmt = "%-14s %-11s %-10.0f %'-18.0f %f\n";
-
-	/* tracepoint: xdp:xdp_redirect_* */
-	if (err_only)
-		i = REDIR_ERROR;
-
-	for (; i < REDIR_RES_MAX; i++) {
-		r = &rec->xdp_redir[i];
-		p = &prev->xdp_redir[i];
-
-		if (p->timestamp) {
-			period = calc_period(r, p);
-			pps = calc_pps(r, p, period);
-		}
-		printf(fmt, "XDP_REDIRECT", err2str(i), pps, pps, period);
-	}
-
-	/* tracepoint: xdp:xdp_exception */
-	for (i = 0; i < XDP_ACTION_MAX; i++) {
-		r = &rec->xdp_exception[i];
-		p = &prev->xdp_exception[i];
-		if (p->timestamp) {
-			period = calc_period(r, p);
-			pps = calc_pps(r, p, period);
-		}
-		if (pps > 0)
-			printf(fmt, action2str(i), "Exception",
-			       pps, pps, period);
-	}
-	printf("\n");
-=======
 	struct record_u64 xdp_redirect[REDIR_RES_MAX];
 	struct record_u64 xdp_exception[XDP_ACTION_MAX];
 	struct record xdp_cpumap_kthread;
@@ -251,7 +174,6 @@
 	rec->total.dropped   = sum_dropped;
 	rec->total.info      = sum_info;
 	return true;
->>>>>>> 661e50bc
 }
 
 static bool map_collect_record_u64(int fd, __u32 key, struct record_u64 *rec)
@@ -327,10 +249,6 @@
 	return pps;
 }
 
-<<<<<<< HEAD
-static bool stats_collect(struct stats_record *rec)
-{
-=======
 static double calc_drop(struct datarec *r, struct datarec *p, double period)
 {
 	__u64 packets = 0;
@@ -496,7 +414,6 @@
 
 static bool stats_collect(struct stats_record *rec)
 {
->>>>>>> 661e50bc
 	int fd;
 	int i;
 
@@ -505,18 +422,6 @@
 	 */
 
 	fd = map_data[0].fd; /* map0: redirect_err_cnt */
-<<<<<<< HEAD
-	for (i = 0; i < REDIR_RES_MAX; i++) {
-		rec->xdp_redir[i].timestamp = gettime();
-		rec->xdp_redir[i].counter = get_key32_value64_percpu(fd, i);
-	}
-
-	fd = map_data[1].fd; /* map1: exception_cnt */
-	for (i = 0; i < XDP_ACTION_MAX; i++) {
-		rec->xdp_exception[i].timestamp = gettime();
-		rec->xdp_exception[i].counter = get_key32_value64_percpu(fd, i);
-	}
-=======
 	for (i = 0; i < REDIR_RES_MAX; i++)
 		map_collect_record_u64(fd, i, &rec->xdp_redirect[i]);
 
@@ -531,7 +436,6 @@
 
 	fd = map_data[3].fd; /* map3: cpumap_kthread_cnt */
 	map_collect_record(fd, 0, &rec->xdp_cpumap_kthread);
->>>>>>> 661e50bc
 
 	return true;
 }
@@ -613,11 +517,7 @@
 
 static void stats_poll(int interval, bool err_only)
 {
-<<<<<<< HEAD
-	struct stats_record rec, prev;
-=======
 	struct stats_record *rec, *prev;
->>>>>>> 661e50bc
 
 	rec  = alloc_stats_record();
 	prev = alloc_stats_record();
@@ -642,16 +542,9 @@
 	fflush(stdout);
 
 	while (1) {
-<<<<<<< HEAD
-		memcpy(&prev, &rec, sizeof(rec));
-		stats_collect(&rec);
-		stats_print_headers(err_only);
-		stats_print(&rec, &prev, err_only);
-=======
 		swap(&prev, &rec);
 		stats_collect(rec);
 		stats_print(rec, prev, err_only);
->>>>>>> 661e50bc
 		fflush(stdout);
 		sleep(interval);
 	}
