// SPDX-License-Identifier: GPL-2.0-only

/dts-v1/;

#include "msm8916-pm8916.dtsi"
#include <dt-bindings/gpio/gpio.h>
#include <dt-bindings/input/input.h>

/ {
	model = "Longcheer L8150";
	compatible = "longcheer,l8150", "qcom,msm8916-v1-qrd/9-v1", "qcom,msm8916";

	aliases {
		serial0 = &blsp1_uart2;
	};

	chosen {
		stdout-path = "serial0";
	};

	reserved-memory {
		// wcnss.mdt is not relocatable, so it must be loaded at 0x8b600000
		/delete-node/ wcnss@89300000;

		wcnss_mem: wcnss@8b600000 {
			reg = <0x0 0x8b600000 0x0 0x600000>;
			no-map;
		};
	};

	// FIXME: Use extcon device provided by charger driver when available
	usb_vbus: usb-vbus {
		compatible = "linux,extcon-usb-gpio";
		vbus-gpio = <&msmgpio 62 GPIO_ACTIVE_HIGH>;
		pinctrl-names = "default";
		pinctrl-0 = <&usb_vbus_default>;
	};

	gpio-keys {
		compatible = "gpio-keys";

		pinctrl-names = "default";
		pinctrl-0 = <&gpio_keys_default>;

		label = "GPIO Buttons";

		volume-up {
			label = "Volume Up";
			gpios = <&msmgpio 107 GPIO_ACTIVE_LOW>;
			linux,code = <KEY_VOLUMEUP>;
		};
	};
};

<<<<<<< HEAD
&spmi_bus {
	pm8916@0 {
		pon@800 {
			volume-down {
				compatible = "qcom,pm8941-resin";
				interrupts = <0x0 0x8 1 IRQ_TYPE_EDGE_BOTH>;
				bias-pull-up;
				linux,code = <KEY_VOLUMEDOWN>;
			};
		};
	};
=======
&blsp1_uart2 {
	status = "okay";
};

&pm8916_resin {
	status = "okay";
	linux,code = <KEY_VOLUMEDOWN>;
};

&pronto {
	status = "okay";
};

&sdhc_1 {
	status = "okay";

	pinctrl-names = "default", "sleep";
	pinctrl-0 = <&sdc1_clk_on &sdc1_cmd_on &sdc1_data_on>;
	pinctrl-1 = <&sdc1_clk_off &sdc1_cmd_off &sdc1_data_off>;
};

&sdhc_2 {
	status = "okay";

	pinctrl-names = "default", "sleep";
	pinctrl-0 = <&sdc2_clk_on &sdc2_cmd_on &sdc2_data_on>;
	pinctrl-1 = <&sdc2_clk_off &sdc2_cmd_off &sdc2_data_off>;

	non-removable;
};

&usb {
	status = "okay";
	dr_mode = "peripheral";
	extcon = <&usb_vbus>;
};

&usb_hs_phy {
	extcon = <&usb_vbus>;
>>>>>>> 47fac67a
};

&smd_rpm_regulators {
	vdd_l1_l2_l3-supply = <&pm8916_s3>;
	vdd_l4_l5_l6-supply = <&pm8916_s4>;
	vdd_l7-supply = <&pm8916_s4>;

	s3 {
		regulator-min-microvolt = <1200000>;
		regulator-max-microvolt = <1300000>;
	};

	s4 {
		regulator-min-microvolt = <1800000>;
		regulator-max-microvolt = <2100000>;
	};

	l1 {
		regulator-min-microvolt = <1225000>;
		regulator-max-microvolt = <1225000>;
	};

	l2 {
		regulator-min-microvolt = <1200000>;
		regulator-max-microvolt = <1200000>;
	};

	l4 {
		regulator-min-microvolt = <2050000>;
		regulator-max-microvolt = <2050000>;
	};

	l5 {
		regulator-min-microvolt = <1800000>;
		regulator-max-microvolt = <1800000>;
	};

	l6 {
		regulator-min-microvolt = <1800000>;
		regulator-max-microvolt = <1800000>;
	};

	l7 {
		regulator-min-microvolt = <1800000>;
		regulator-max-microvolt = <1800000>;
	};

	l8 {
		regulator-min-microvolt = <2850000>;
		regulator-max-microvolt = <2900000>;
	};

	l9 {
		regulator-min-microvolt = <3300000>;
		regulator-max-microvolt = <3300000>;
	};

	l10 {
		regulator-min-microvolt = <2700000>;
		regulator-max-microvolt = <2800000>;
	};

	l11 {
		regulator-min-microvolt = <1800000>;
		regulator-max-microvolt = <2950000>;
		regulator-allow-set-load;
		regulator-system-load = <200000>;
	};

	l12 {
		regulator-min-microvolt = <1800000>;
		regulator-max-microvolt = <2950000>;
	};

	l13 {
		regulator-min-microvolt = <3075000>;
		regulator-max-microvolt = <3075000>;
	};

	l14 {
		regulator-min-microvolt = <1800000>;
		regulator-max-microvolt = <3300000>;
	};

	l15 {
		regulator-min-microvolt = <1800000>;
		regulator-max-microvolt = <3300000>;
	};

	l16 {
		regulator-min-microvolt = <1800000>;
		regulator-max-microvolt = <3300000>;
	};

	l17 {
		regulator-min-microvolt = <2850000>;
		regulator-max-microvolt = <2850000>;
	};

	l18 {
		regulator-min-microvolt = <2700000>;
		regulator-max-microvolt = <2700000>;
	};
};

&msmgpio {
	gpio_keys_default: gpio-keys-default {
		pins = "gpio107";
		function = "gpio";

		drive-strength = <2>;
		bias-pull-up;
	};

	usb_vbus_default: usb-vbus-default {
		pins = "gpio62";
		function = "gpio";

		bias-pull-up;
	};
};<|MERGE_RESOLUTION|>--- conflicted
+++ resolved
@@ -52,19 +52,6 @@
 	};
 };
 
-<<<<<<< HEAD
-&spmi_bus {
-	pm8916@0 {
-		pon@800 {
-			volume-down {
-				compatible = "qcom,pm8941-resin";
-				interrupts = <0x0 0x8 1 IRQ_TYPE_EDGE_BOTH>;
-				bias-pull-up;
-				linux,code = <KEY_VOLUMEDOWN>;
-			};
-		};
-	};
-=======
 &blsp1_uart2 {
 	status = "okay";
 };
@@ -104,7 +91,6 @@
 
 &usb_hs_phy {
 	extcon = <&usb_vbus>;
->>>>>>> 47fac67a
 };
 
 &smd_rpm_regulators {
