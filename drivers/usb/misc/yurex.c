// SPDX-License-Identifier: GPL-2.0
/*
 * Driver for Meywa-Denki & KAYAC YUREX
 *
 * Copyright (C) 2010 Tomoki Sekiyama (tomoki.sekiyama@gmail.com)
 */

#include <linux/kernel.h>
#include <linux/errno.h>
#include <linux/slab.h>
#include <linux/module.h>
#include <linux/kref.h>
#include <linux/mutex.h>
#include <linux/uaccess.h>
#include <linux/usb.h>
#include <linux/hid.h>

#define DRIVER_AUTHOR "Tomoki Sekiyama"
#define DRIVER_DESC "Driver for Meywa-Denki & KAYAC YUREX"

#define YUREX_VENDOR_ID		0x0c45
#define YUREX_PRODUCT_ID	0x1010

#define CMD_ACK		'!'
#define CMD_ANIMATE	'A'
#define CMD_COUNT	'C'
#define CMD_LED		'L'
#define CMD_READ	'R'
#define CMD_SET		'S'
#define CMD_VERSION	'V'
#define CMD_EOF		0x0d
#define CMD_PADDING	0xff

#define YUREX_BUF_SIZE		8
#define YUREX_WRITE_TIMEOUT	(HZ*2)

/* table of devices that work with this driver */
static struct usb_device_id yurex_table[] = {
	{ USB_DEVICE(YUREX_VENDOR_ID, YUREX_PRODUCT_ID) },
	{ }					/* Terminating entry */
};
MODULE_DEVICE_TABLE(usb, yurex_table);

#ifdef CONFIG_USB_DYNAMIC_MINORS
#define YUREX_MINOR_BASE	0
#else
#define YUREX_MINOR_BASE	192
#endif

/* Structure to hold all of our device specific stuff */
struct usb_yurex {
	struct usb_device	*udev;
	struct usb_interface	*interface;
	__u8			int_in_endpointAddr;
	struct urb		*urb;		/* URB for interrupt in */
	unsigned char           *int_buffer;	/* buffer for intterupt in */
	struct urb		*cntl_urb;	/* URB for control msg */
	struct usb_ctrlrequest	*cntl_req;	/* req for control msg */
	unsigned char		*cntl_buffer;	/* buffer for control msg */

	struct kref		kref;
	struct mutex		io_mutex;
	struct fasync_struct	*async_queue;
	wait_queue_head_t	waitq;

	spinlock_t		lock;
	__s64			bbu;		/* BBU from device */
};
#define to_yurex_dev(d) container_of(d, struct usb_yurex, kref)

static struct usb_driver yurex_driver;
static const struct file_operations yurex_fops;


static void yurex_control_callback(struct urb *urb)
{
	struct usb_yurex *dev = urb->context;
	int status = urb->status;

	if (status) {
		dev_err(&urb->dev->dev, "%s - control failed: %d\n",
			__func__, status);
		wake_up_interruptible(&dev->waitq);
		return;
	}
	/* on success, sender woken up by CMD_ACK int in, or timeout */
}

static void yurex_delete(struct kref *kref)
{
	struct usb_yurex *dev = to_yurex_dev(kref);

	dev_dbg(&dev->interface->dev, "%s\n", __func__);

	usb_put_dev(dev->udev);
	if (dev->cntl_urb) {
		usb_kill_urb(dev->cntl_urb);
		kfree(dev->cntl_req);
		if (dev->cntl_buffer)
			usb_free_coherent(dev->udev, YUREX_BUF_SIZE,
				dev->cntl_buffer, dev->cntl_urb->transfer_dma);
		usb_free_urb(dev->cntl_urb);
	}
	if (dev->urb) {
		usb_kill_urb(dev->urb);
		if (dev->int_buffer)
			usb_free_coherent(dev->udev, YUREX_BUF_SIZE,
				dev->int_buffer, dev->urb->transfer_dma);
		usb_free_urb(dev->urb);
	}
	kfree(dev);
}

/*
 * usb class driver info in order to get a minor number from the usb core,
 * and to have the device registered with the driver core
 */
static struct usb_class_driver yurex_class = {
	.name =		"yurex%d",
	.fops =		&yurex_fops,
	.minor_base =	YUREX_MINOR_BASE,
};

static void yurex_interrupt(struct urb *urb)
{
	struct usb_yurex *dev = urb->context;
	unsigned char *buf = dev->int_buffer;
	int status = urb->status;
	unsigned long flags;
	int retval, i;

	switch (status) {
	case 0: /*success*/
		break;
	case -EOVERFLOW:
		dev_err(&dev->interface->dev,
			"%s - overflow with length %d, actual length is %d\n",
			__func__, YUREX_BUF_SIZE, dev->urb->actual_length);
	case -ECONNRESET:
	case -ENOENT:
	case -ESHUTDOWN:
	case -EILSEQ:
		/* The device is terminated, clean up */
		return;
	default:
		dev_err(&dev->interface->dev,
			"%s - unknown status received: %d\n", __func__, status);
		goto exit;
	}

	/* handle received message */
	switch (buf[0]) {
	case CMD_COUNT:
	case CMD_READ:
		if (buf[6] == CMD_EOF) {
			spin_lock_irqsave(&dev->lock, flags);
			dev->bbu = 0;
			for (i = 1; i < 6; i++) {
				dev->bbu += buf[i];
				if (i != 5)
					dev->bbu <<= 8;
			}
			dev_dbg(&dev->interface->dev, "%s count: %lld\n",
				__func__, dev->bbu);
			spin_unlock_irqrestore(&dev->lock, flags);

			kill_fasync(&dev->async_queue, SIGIO, POLL_IN);
		}
		else
			dev_dbg(&dev->interface->dev,
				"data format error - no EOF\n");
		break;
	case CMD_ACK:
		dev_dbg(&dev->interface->dev, "%s ack: %c\n",
			__func__, buf[1]);
		wake_up_interruptible(&dev->waitq);
		break;
	}

exit:
	retval = usb_submit_urb(dev->urb, GFP_ATOMIC);
	if (retval) {
		dev_err(&dev->interface->dev, "%s - usb_submit_urb failed: %d\n",
			__func__, retval);
	}
}

static int yurex_probe(struct usb_interface *interface, const struct usb_device_id *id)
{
	struct usb_yurex *dev;
	struct usb_host_interface *iface_desc;
	struct usb_endpoint_descriptor *endpoint;
	int retval = -ENOMEM;
	DEFINE_WAIT(wait);
	int res;

	/* allocate memory for our device state and initialize it */
	dev = kzalloc(sizeof(*dev), GFP_KERNEL);
	if (!dev)
		goto error;
	kref_init(&dev->kref);
	mutex_init(&dev->io_mutex);
	spin_lock_init(&dev->lock);
	init_waitqueue_head(&dev->waitq);

	dev->udev = usb_get_dev(interface_to_usbdev(interface));
	dev->interface = interface;

	/* set up the endpoint information */
	iface_desc = interface->cur_altsetting;
	res = usb_find_int_in_endpoint(iface_desc, &endpoint);
	if (res) {
		dev_err(&interface->dev, "Could not find endpoints\n");
		retval = res;
		goto error;
	}

	dev->int_in_endpointAddr = endpoint->bEndpointAddress;

	/* allocate control URB */
	dev->cntl_urb = usb_alloc_urb(0, GFP_KERNEL);
	if (!dev->cntl_urb)
		goto error;

	/* allocate buffer for control req */
	dev->cntl_req = kmalloc(YUREX_BUF_SIZE, GFP_KERNEL);
	if (!dev->cntl_req)
		goto error;

	/* allocate buffer for control msg */
	dev->cntl_buffer = usb_alloc_coherent(dev->udev, YUREX_BUF_SIZE,
					      GFP_KERNEL,
					      &dev->cntl_urb->transfer_dma);
	if (!dev->cntl_buffer) {
		dev_err(&interface->dev, "Could not allocate cntl_buffer\n");
		goto error;
	}

	/* configure control URB */
	dev->cntl_req->bRequestType = USB_DIR_OUT | USB_TYPE_CLASS |
				      USB_RECIP_INTERFACE;
	dev->cntl_req->bRequest	= HID_REQ_SET_REPORT;
	dev->cntl_req->wValue	= cpu_to_le16((HID_OUTPUT_REPORT + 1) << 8);
	dev->cntl_req->wIndex	= cpu_to_le16(iface_desc->desc.bInterfaceNumber);
	dev->cntl_req->wLength	= cpu_to_le16(YUREX_BUF_SIZE);

	usb_fill_control_urb(dev->cntl_urb, dev->udev,
			     usb_sndctrlpipe(dev->udev, 0),
			     (void *)dev->cntl_req, dev->cntl_buffer,
			     YUREX_BUF_SIZE, yurex_control_callback, dev);
	dev->cntl_urb->transfer_flags |= URB_NO_TRANSFER_DMA_MAP;


	/* allocate interrupt URB */
	dev->urb = usb_alloc_urb(0, GFP_KERNEL);
	if (!dev->urb)
		goto error;

	/* allocate buffer for interrupt in */
	dev->int_buffer = usb_alloc_coherent(dev->udev, YUREX_BUF_SIZE,
					GFP_KERNEL, &dev->urb->transfer_dma);
	if (!dev->int_buffer) {
		dev_err(&interface->dev, "Could not allocate int_buffer\n");
		goto error;
	}

	/* configure interrupt URB */
	usb_fill_int_urb(dev->urb, dev->udev,
			 usb_rcvintpipe(dev->udev, dev->int_in_endpointAddr),
			 dev->int_buffer, YUREX_BUF_SIZE, yurex_interrupt,
			 dev, 1);
	dev->urb->transfer_flags |= URB_NO_TRANSFER_DMA_MAP;
	if (usb_submit_urb(dev->urb, GFP_KERNEL)) {
		retval = -EIO;
		dev_err(&interface->dev, "Could not submitting URB\n");
		goto error;
	}

	/* save our data pointer in this interface device */
	usb_set_intfdata(interface, dev);
	dev->bbu = -1;

	/* we can register the device now, as it is ready */
	retval = usb_register_dev(interface, &yurex_class);
	if (retval) {
		dev_err(&interface->dev,
			"Not able to get a minor for this device.\n");
		usb_set_intfdata(interface, NULL);
		goto error;
	}

	dev_info(&interface->dev,
		 "USB YUREX device now attached to Yurex #%d\n",
		 interface->minor);

	return 0;

error:
	if (dev)
		/* this frees allocated memory */
		kref_put(&dev->kref, yurex_delete);
	return retval;
}

static void yurex_disconnect(struct usb_interface *interface)
{
	struct usb_yurex *dev;
	int minor = interface->minor;

	dev = usb_get_intfdata(interface);
	usb_set_intfdata(interface, NULL);

	/* give back our minor */
	usb_deregister_dev(interface, &yurex_class);

	/* prevent more I/O from starting */
	mutex_lock(&dev->io_mutex);
	dev->interface = NULL;
	mutex_unlock(&dev->io_mutex);

	/* wakeup waiters */
	kill_fasync(&dev->async_queue, SIGIO, POLL_IN);
	wake_up_interruptible(&dev->waitq);

	/* decrement our usage count */
	kref_put(&dev->kref, yurex_delete);

	dev_info(&interface->dev, "USB YUREX #%d now disconnected\n", minor);
}

static struct usb_driver yurex_driver = {
	.name =		"yurex",
	.probe =	yurex_probe,
	.disconnect =	yurex_disconnect,
	.id_table =	yurex_table,
};


static int yurex_fasync(int fd, struct file *file, int on)
{
	struct usb_yurex *dev;

	dev = file->private_data;
	return fasync_helper(fd, file, on, &dev->async_queue);
}

static int yurex_open(struct inode *inode, struct file *file)
{
	struct usb_yurex *dev;
	struct usb_interface *interface;
	int subminor;
	int retval = 0;

	subminor = iminor(inode);

	interface = usb_find_interface(&yurex_driver, subminor);
	if (!interface) {
		printk(KERN_ERR "%s - error, can't find device for minor %d",
		       __func__, subminor);
		retval = -ENODEV;
		goto exit;
	}

	dev = usb_get_intfdata(interface);
	if (!dev) {
		retval = -ENODEV;
		goto exit;
	}

	/* increment our usage count for the device */
	kref_get(&dev->kref);

	/* save our object in the file's private structure */
	mutex_lock(&dev->io_mutex);
	file->private_data = dev;
	mutex_unlock(&dev->io_mutex);

exit:
	return retval;
}

static int yurex_release(struct inode *inode, struct file *file)
{
	struct usb_yurex *dev;

	dev = file->private_data;
	if (dev == NULL)
		return -ENODEV;

	/* decrement the count on our device */
	kref_put(&dev->kref, yurex_delete);
	return 0;
}

static ssize_t yurex_read(struct file *file, char __user *buffer, size_t count,
			  loff_t *ppos)
{
	struct usb_yurex *dev;
	int len = 0;
	char in_buffer[20];
	unsigned long flags;

	dev = file->private_data;

	mutex_lock(&dev->io_mutex);
	if (!dev->interface) {		/* already disconnected */
		mutex_unlock(&dev->io_mutex);
		return -ENODEV;
	}

	spin_lock_irqsave(&dev->lock, flags);
	len = snprintf(in_buffer, 20, "%lld\n", dev->bbu);
	spin_unlock_irqrestore(&dev->lock, flags);
	mutex_unlock(&dev->io_mutex);

<<<<<<< HEAD
=======
	if (WARN_ON_ONCE(len >= sizeof(in_buffer)))
		return -EIO;

>>>>>>> f9885ef8
	return simple_read_from_buffer(buffer, count, ppos, in_buffer, len);
}

static ssize_t yurex_write(struct file *file, const char __user *user_buffer,
			   size_t count, loff_t *ppos)
{
	struct usb_yurex *dev;
	int i, set = 0, retval = 0;
	char buffer[16 + 1];
	char *data = buffer;
	unsigned long long c, c2 = 0;
	signed long timeout = 0;
	DEFINE_WAIT(wait);

	count = min(sizeof(buffer) - 1, count);
	dev = file->private_data;

	/* verify that we actually have some data to write */
	if (count == 0)
		goto error;

	mutex_lock(&dev->io_mutex);
	if (!dev->interface) {		/* already disconnected */
		mutex_unlock(&dev->io_mutex);
		retval = -ENODEV;
		goto error;
	}

	if (copy_from_user(buffer, user_buffer, count)) {
		mutex_unlock(&dev->io_mutex);
		retval = -EFAULT;
		goto error;
	}
	buffer[count] = 0;
	memset(dev->cntl_buffer, CMD_PADDING, YUREX_BUF_SIZE);

	switch (buffer[0]) {
	case CMD_ANIMATE:
	case CMD_LED:
		dev->cntl_buffer[0] = buffer[0];
		dev->cntl_buffer[1] = buffer[1];
		dev->cntl_buffer[2] = CMD_EOF;
		break;
	case CMD_READ:
	case CMD_VERSION:
		dev->cntl_buffer[0] = buffer[0];
		dev->cntl_buffer[1] = 0x00;
		dev->cntl_buffer[2] = CMD_EOF;
		break;
	case CMD_SET:
		data++;
		/* FALL THROUGH */
	case '0' ... '9':
		set = 1;
		c = c2 = simple_strtoull(data, NULL, 0);
		dev->cntl_buffer[0] = CMD_SET;
		for (i = 1; i < 6; i++) {
			dev->cntl_buffer[i] = (c>>32) & 0xff;
			c <<= 8;
		}
		buffer[6] = CMD_EOF;
		break;
	default:
		mutex_unlock(&dev->io_mutex);
		return -EINVAL;
	}

	/* send the data as the control msg */
	prepare_to_wait(&dev->waitq, &wait, TASK_INTERRUPTIBLE);
	dev_dbg(&dev->interface->dev, "%s - submit %c\n", __func__,
		dev->cntl_buffer[0]);
	retval = usb_submit_urb(dev->cntl_urb, GFP_KERNEL);
	if (retval >= 0)
		timeout = schedule_timeout(YUREX_WRITE_TIMEOUT);
	finish_wait(&dev->waitq, &wait);

	mutex_unlock(&dev->io_mutex);

	if (retval < 0) {
		dev_err(&dev->interface->dev,
			"%s - failed to send bulk msg, error %d\n",
			__func__, retval);
		goto error;
	}
	if (set && timeout)
		dev->bbu = c2;
	return timeout ? count : -EIO;

error:
	return retval;
}

static const struct file_operations yurex_fops = {
	.owner =	THIS_MODULE,
	.read =		yurex_read,
	.write =	yurex_write,
	.open =		yurex_open,
	.release =	yurex_release,
	.fasync	=	yurex_fasync,
	.llseek =	default_llseek,
};

module_usb_driver(yurex_driver);

MODULE_LICENSE("GPL");<|MERGE_RESOLUTION|>--- conflicted
+++ resolved
@@ -413,12 +413,9 @@
 	spin_unlock_irqrestore(&dev->lock, flags);
 	mutex_unlock(&dev->io_mutex);
 
-<<<<<<< HEAD
-=======
 	if (WARN_ON_ONCE(len >= sizeof(in_buffer)))
 		return -EIO;
 
->>>>>>> f9885ef8
 	return simple_read_from_buffer(buffer, count, ppos, in_buffer, len);
 }
 
