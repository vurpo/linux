--- conflicted
+++ resolved
@@ -85,11 +85,7 @@
 	put_device(dev);
 }
 
-<<<<<<< HEAD
-static inline struct mdev_parent *mdev_get_parent(struct mdev_parent *parent)
-=======
 static struct mdev_parent *mdev_get_parent(struct mdev_parent *parent)
->>>>>>> 0ecfebd2
 {
 	if (parent)
 		kref_get(&parent->ref);
@@ -257,8 +253,6 @@
 	kfree(mdev);
 }
 
-<<<<<<< HEAD
-=======
 static void mdev_device_release(struct device *dev)
 {
 	struct mdev_device *mdev = to_mdev_device(dev);
@@ -266,7 +260,6 @@
 	mdev_device_free(mdev);
 }
 
->>>>>>> 0ecfebd2
 int mdev_device_create(struct kobject *kobj,
 		       struct device *dev, const guid_t *uuid)
 {
@@ -315,11 +308,8 @@
 	mdev->dev.bus     = &mdev_bus_type;
 	mdev->dev.release = mdev_device_release;
 	dev_set_name(&mdev->dev, "%pUl", uuid);
-<<<<<<< HEAD
-=======
 	mdev->dev.groups = parent->ops->mdev_attr_groups;
 	mdev->type_kobj = kobj;
->>>>>>> 0ecfebd2
 
 	ret = parent->ops->create(kobj, mdev);
 	if (ret)
