--- conflicted
+++ resolved
@@ -23,14 +23,12 @@
 	help
 	  Enable support for the Renesas SUDMAC controllers.
 
-<<<<<<< HEAD
 config RCAR_HPB_DMAE
 	tristate "Renesas R-Car HPB DMAC support"
 	depends on SH_DMAE_BASE
 	help
 	  Enable support for the Renesas R-Car series DMA controllers.
-=======
+
 config SHDMA_R8A73A4
 	def_bool y
-	depends on ARCH_R8A73A4 && SH_DMAE != n
->>>>>>> e5ffa401
+	depends on ARCH_R8A73A4 && SH_DMAE != n