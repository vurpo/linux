--- conflicted
+++ resolved
@@ -348,25 +348,6 @@
 	}
 
 	mutex_unlock(&card->ip_lock);
-}
-
-static int qeth_l3_setdelip_cb(struct qeth_card *card, struct qeth_reply *reply,
-			       unsigned long data)
-{
-	struct qeth_ipa_cmd *cmd = (struct qeth_ipa_cmd *) data;
-
-	switch (cmd->hdr.return_code) {
-	case IPA_RC_SUCCESS:
-		return 0;
-	case IPA_RC_DUPLICATE_IP_ADDRESS:
-		return -EADDRINUSE;
-	case IPA_RC_MC_ADDR_NOT_FOUND:
-		return -ENOENT;
-	case IPA_RC_LAN_OFFLINE:
-		return -ENETDOWN;
-	default:
-		return -EIO;
-	}
 }
 
 static int qeth_l3_setdelip_cb(struct qeth_card *card, struct qeth_reply *reply,
@@ -1437,12 +1418,9 @@
 
 	qeth_set_allowed_threads(card, 0, 1);
 
-<<<<<<< HEAD
-=======
 	cancel_work_sync(&card->rx_mode_work);
 	qeth_l3_drain_rx_mode_cache(card);
 
->>>>>>> 0ecfebd2
 	if (card->options.sniffer &&
 	    (card->info.promisc_mode == SET_PROMISC_MODE_ON))
 		qeth_diags_trace(card, QETH_DIAGS_CMD_TRACE_DISABLE);
@@ -1505,12 +1483,6 @@
 	int i, rc;
 
 	QETH_CARD_TEXT(card, 3, "setmulti");
-<<<<<<< HEAD
-
-	if (!card->options.sniffer) {
-		spin_lock_bh(&card->mclock);
-=======
->>>>>>> 0ecfebd2
 
 	if (!card->options.sniffer) {
 		qeth_l3_add_multicast_ipv4(card);
@@ -1977,10 +1949,7 @@
 	struct qeth_hdr_layer3 *l3_hdr = &hdr->hdr.l3;
 	struct vlan_ethhdr *veth = vlan_eth_hdr(skb);
 	struct qeth_card *card = queue->card;
-<<<<<<< HEAD
-=======
 	struct dst_entry *dst;
->>>>>>> 0ecfebd2
 
 	hdr->hdr.l3.length = data_len;
 
@@ -2040,9 +2009,6 @@
 				ip_hdr(skb)->daddr;
 	} else {
 		/* IPv6 */
-<<<<<<< HEAD
-		const struct rt6_info *rt = skb_rt6_info(skb);
-=======
 		struct rt6_info *rt;
 
 		if (dst) {
@@ -2050,7 +2016,6 @@
 			dst = dst_check(dst, rt6_get_cookie(rt));
 		}
 		rt = (struct rt6_info *) dst;
->>>>>>> 0ecfebd2
 
 		if (rt && !ipv6_addr_any(&rt->rt6i_gateway))
 			l3_hdr->next_hop.ipv6_addr = rt->rt6i_gateway;
@@ -2081,10 +2046,6 @@
 static int qeth_l3_xmit(struct qeth_card *card, struct sk_buff *skb,
 			struct qeth_qdio_out_q *queue, int ipv, int cast_type)
 {
-<<<<<<< HEAD
-	unsigned char eth_hdr[ETH_HLEN];
-=======
->>>>>>> 0ecfebd2
 	unsigned int hw_hdr_len;
 	int rc;
 
@@ -2097,17 +2058,7 @@
 	skb_pull(skb, ETH_HLEN);
 
 	qeth_l3_fixup_headers(skb);
-<<<<<<< HEAD
-	rc = qeth_xmit(card, skb, queue, ipv, cast_type, qeth_l3_fill_header);
-	if (rc == -EBUSY) {
-		/* roll back to ETH header */
-		skb_push(skb, ETH_HLEN);
-		skb_copy_to_linear_data(skb, eth_hdr, ETH_HLEN);
-	}
-	return rc;
-=======
 	return qeth_xmit(card, skb, queue, ipv, cast_type, qeth_l3_fill_header);
->>>>>>> 0ecfebd2
 }
 
 static netdev_tx_t qeth_l3_hard_start_xmit(struct sk_buff *skb,
@@ -2120,8 +2071,6 @@
 	int tx_bytes = skb->len;
 	int cast_type, rc;
 
-	queue = qeth_get_tx_queue(card, skb, ipv, cast_type);
-
 	if (IS_IQD(card)) {
 		queue = card->qdio.out_qs[qeth_iqd_translate_txq(dev, txq)];
 
@@ -2132,13 +2081,6 @@
 		     skb->protocol != htons(ETH_P_AF_IUCV)))
 			goto tx_drop;
 
-<<<<<<< HEAD
-	if (cast_type == RTN_BROADCAST && !card->info.broadcast_capable)
-		goto tx_drop;
-
-	netif_stop_queue(dev);
-
-=======
 		if (txq == QETH_IQD_MCAST_TXQ)
 			cast_type = qeth_l3_get_cast_type(skb);
 		else
@@ -2151,7 +2093,6 @@
 	if (cast_type == RTN_BROADCAST && !card->info.broadcast_capable)
 		goto tx_drop;
 
->>>>>>> 0ecfebd2
 	if (ipv == 4 || IS_IQD(card))
 		rc = qeth_l3_xmit(card, skb, queue, ipv, cast_type);
 	else
@@ -2161,25 +2102,15 @@
 	if (!rc) {
 		QETH_TXQ_STAT_INC(queue, tx_packets);
 		QETH_TXQ_STAT_ADD(queue, tx_bytes, tx_bytes);
-<<<<<<< HEAD
-		netif_wake_queue(dev);
-=======
->>>>>>> 0ecfebd2
 		return NETDEV_TX_OK;
 	}
 
 tx_drop:
 	QETH_TXQ_STAT_INC(queue, tx_dropped);
 	kfree_skb(skb);
-<<<<<<< HEAD
-	netif_wake_queue(dev);
 	return NETDEV_TX_OK;
 }
 
-=======
-	return NETDEV_TX_OK;
-}
-
 static void qeth_l3_set_rx_mode(struct net_device *dev)
 {
 	struct qeth_card *card = dev->ml_priv;
@@ -2187,7 +2118,6 @@
 	schedule_work(&card->rx_mode_work);
 }
 
->>>>>>> 0ecfebd2
 /*
  * we need NOARP for IPv4 but we want neighbor solicitation for IPv6. Setting
  * NOARP on the netdevice is no option because it also turns off neighbor
@@ -2275,12 +2205,7 @@
 	unsigned int headroom;
 	int rc;
 
-<<<<<<< HEAD
-	if (card->info.type == QETH_CARD_TYPE_OSD ||
-	    card->info.type == QETH_CARD_TYPE_OSX) {
-=======
 	if (IS_OSD(card) || IS_OSX(card)) {
->>>>>>> 0ecfebd2
 		if ((card->info.link_type == QETH_LINK_TYPE_LANE_TR) ||
 		    (card->info.link_type == QETH_LINK_TYPE_HSTR)) {
 			pr_info("qeth_l3: ignoring TR device\n");
@@ -2361,14 +2286,11 @@
 	int rc;
 
 	hash_init(card->ip_htable);
-<<<<<<< HEAD
-=======
 	mutex_init(&card->ip_lock);
 	card->cmd_wq = alloc_ordered_workqueue("%s_cmd", 0,
 					       dev_name(&gdev->dev));
 	if (!card->cmd_wq)
 		return -ENOMEM;
->>>>>>> 0ecfebd2
 
 	if (gdev->dev.type == &qeth_generic_devtype) {
 		rc = qeth_l3_create_device_attributes(&gdev->dev);
@@ -2379,10 +2301,7 @@
 	}
 
 	hash_init(card->ip_mc_htable);
-<<<<<<< HEAD
-=======
 	INIT_WORK(&card->rx_mode_work, qeth_l3_rx_mode_work);
->>>>>>> 0ecfebd2
 	return 0;
 }
 
